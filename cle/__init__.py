--- conflicted
+++ resolved
@@ -5,11 +5,7 @@
 The primary interface to CLE is the Loader class.
 """
 
-<<<<<<< HEAD
-__version__ = "9.2.9.dev0"
-=======
 __version__ = "9.2.12.dev0"
->>>>>>> 70fc90e2
 
 if bytes is str:
     raise Exception("This module is designed for python 3 only. Please install an older version to use python 2.")
