--- conflicted
+++ resolved
@@ -1,12 +1,10 @@
 import bisect
 import struct
-<<<<<<< HEAD
 import cffi
 import logging
 
 from .errors import CLEMemoryError
-=======
->>>>>>> 7886b76a
+
 
 __all__ = ('Clemory',)
 l = logging.getLogger("cle.memory")
@@ -18,12 +16,9 @@
 
 class Clemory:
 
-<<<<<<< HEAD
     __slots__ = ('_arch', '_backers', '_updates', '_pointer', '_root', '_cbackers', '_needs_flattening_personal',
                  'consecutive', 'min_addr', 'max_addr', 'concrete_target' )
-=======
-    __slots__ = ('_arch', '_backers', '_pointer', '_root', 'consecutive', 'min_addr', 'max_addr')
->>>>>>> 7886b76a
+
 
     """
     An object representing a memory space.
@@ -102,33 +97,18 @@
                     yield start + x
 
     def __getitem__(self, k):
-<<<<<<< HEAD
-        return self.get_byte(k)
-
-    def get_byte(self, k, orig=False):
 
         #concrete memory read
         if self.concrete_target is not None:
             l.debug("invoked get_byte %x" % (k))
             return self.concrete_target.read_memory(k, 1)
 
-        #simulated memory read
-        if not orig and k in self._updates:
-            return self._updates[k]
-        else:
-            for start, data in self._backers:
-                if isinstance(data, (bytes, unicode)):
-                    if 0 <= k - start < len(data):
-                        return data[k - start]
-                elif isinstance(data, Clemory):
-=======
         for start, data in self._backers:
             if type(data) in (bytearray, list):
                 if 0 <= k - start < len(data):
                     return data[k - start]
             elif isinstance(data, Clemory):
                 if data.min_addr <= k - start < data.max_addr:
->>>>>>> 7886b76a
                     try:
                         return data[k - start]
                     except KeyError:
@@ -219,23 +199,11 @@
         Reading will stop at the beginning of the first unallocated region found, or when
         `n` bytes have been read.
         """
-<<<<<<< HEAD
 
         # concrete memory read
         if self.concrete_target is not None:
             l.debug("invoked read_bytes %x %x" % (addr, n))
-            return list(self.concrete_target.read_memory(addr, n))
-
-        # simulated memory read
-        b = []
-        try:
-            for i in range(addr, addr+n):
-                b.append(self.get_byte(i, orig=orig))
-        except KeyError:
-            pass
-        return b
-=======
->>>>>>> 7886b76a
+            return self.concrete_target.read_memory(addr, n)
 
         views = []
 
@@ -355,24 +323,15 @@
         Up to `nbytes` bytes will be read, halting at the beginning of the first unmapped region
         encountered.
         """
-<<<<<<< HEAD
+
         if self.concrete_target is not None:
             l.debug("invoked read %x" % (nbytes))
             return self.concrete_target.read_memory(self._pointer, nbytes)
 
-        if nbytes == 1:
-            try:
-                out = self[self._pointer]
-                self._pointer += 1
-                return join([out])
-            except KeyError:
-                return b''
-=======
         try:
             out = self.load(self._pointer, nbytes)
         except KeyError:
             return b''
->>>>>>> 7886b76a
         else:
             self._pointer += len(out)
             return out
@@ -430,66 +389,4 @@
 
         self.consecutive = is_consecutive
         self.min_addr = min_addr
-<<<<<<< HEAD
-        self.max_addr = max_addr
-
-    def _flatten_to_c(self):
-        """
-        Flattens memory backers to C-backed strings.
-        """
-
-        if not self._root:
-            raise ValueError("Pulling C data out of a non-root Clemory is disallowed!")
-
-        ffi = cffi.FFI()
-
-        # Considering the fact that there are much less bytes in self._updates than amount of bytes in backer,
-        # this way instead of calling self.__getitem__() is actually faster
-        strides = self._stride_repr
-
-        self._cbackers = []
-        for start, data in strides:
-            cbacker = ffi.new("unsigned char [%d]" % len(data), bytes(data))
-            self._cbackers.append((start, cbacker))
-
-    @property
-    def _needs_flattening(self):
-        """
-        WARNING:
-        ONLY use this property if you're going to flatten it immediately after seeing a True result
-        This is what is expected
-        debuggers beware
-        """
-        out = self._needs_flattening_personal
-        for backer in self._backers:
-            if isinstance(backer[1], Clemory):
-                out |= backer[1]._needs_flattening
-
-        self._needs_flattening_personal = False
-        return out
-
-    def read_bytes_c(self, addr):
-        """
-        Read `n` bytes at address `addr` in cbacked memory, and returns a tuple of a cffi buffer pointer and the
-        size of the continuous block bytes starting at `addr`.
-
-        Note: We don't support reading across segments for performance concerns.
-
-        :return: A tuple of a cffi buffer pointer and the maximum size of bytes starting from `addr`.
-        :rtype: tuple
-        """
-
-        if self._needs_flattening:
-            self._flatten_to_c()
-
-        for start, cbacker in self._cbackers:
-            cbacker_len = len(cbacker)
-            if start <= addr < start + cbacker_len:
-                return cbacker + (addr - start), start + cbacker_len - addr
-
-        raise KeyError(addr)
-
-
-=======
-        self.max_addr = max_addr
->>>>>>> 7886b76a
+        self.max_addr = max_addr