from typing import List
from .variable import Variable


class LexicalBlock:
    """
    A lexical block is a sequence of source statements, e.g. a while/for
    loop or an if statement or some bracketed block.

    Corresponds to a DW_TAG_LexicalBlock in DWARF.

    :param super_block: The lexical block which contains this block
    :param low_pc:      The relative start address of the block
    :param high_pc:     The relative end address of the block

    :ivar super_block:  The block which contains this block
    :type super_block:  Lexical_block
    :ivar subprogram:   The Subprogram which contains this block
    :type subprogram:   Subprogram
    :ivar low_pc:       The relative start address of the subprogram
    :ivar high_pc:      The relative end address of the subprogram
    """

    def __init__(self, super_block: 'LexicalBlock', low_pc, high_pc) -> None:
        self.super_block = super_block
        self.subprogram = super_block.subprogram
        self.low_pc = low_pc
        self.high_pc = high_pc
<<<<<<< HEAD

    @property
    def local_vars(self):
        '''
        an alternative property for attribute local_variable that resolve
        variable name -> Variable (Variable type)
        '''
        local_vars = {}
        for local_var in self.local_variables:
            local_vars[local_var.name] = local_var
        return local_vars
=======
        self.lexical_blocks: List[LexicalBlock] = []
        self.local_vars = {}

    def add_variable(self, var: Variable) -> None:
        """
        Adds a variable to this block and propagates it to the subprogram.local_variables
        """
        self.local_vars[var.name] = var
        # FIXME do something to make the variable through block.local_vars accessible
        self.subprogram.local_variables.append(var)


class Subprogram(LexicalBlock):
    """
    DW_TAG_subprogram for DWARF. The behavior is mostly inherited from
    LexicalBlock to avoid redundancy.

    :param name:     The name of the function/program
    :param low_pc:   The relative start address of the subprogram
    :param high_pc:  The relative end address of the subprogram

    :ivar name:            The name of the function/program
    :type name:            str
    :ivar local_variables: All local variables in a Subprogram (they may reside in serveral child blocks)
    :type local_variables: List[Variables]
    """

    def __init__(self, name, low_pc, high_pc) -> None:
        # pass self as the super_block of this subprogram
        self.subprogram = self
        super().__init__(self, low_pc, high_pc)
        self.name = name
        self.local_variables = []
>>>>>>> d6387b06
<|MERGE_RESOLUTION|>--- conflicted
+++ resolved
@@ -26,19 +26,6 @@
         self.subprogram = super_block.subprogram
         self.low_pc = low_pc
         self.high_pc = high_pc
-<<<<<<< HEAD
-
-    @property
-    def local_vars(self):
-        '''
-        an alternative property for attribute local_variable that resolve
-        variable name -> Variable (Variable type)
-        '''
-        local_vars = {}
-        for local_var in self.local_variables:
-            local_vars[local_var.name] = local_var
-        return local_vars
-=======
         self.lexical_blocks: List[LexicalBlock] = []
         self.local_vars = {}
 
@@ -71,5 +58,4 @@
         self.subprogram = self
         super().__init__(self, low_pc, high_pc)
         self.name = name
-        self.local_variables = []
->>>>>>> d6387b06
+        self.local_variables = []