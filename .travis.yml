sudo: required
dist: xenial
env:
  - PY=e ANGR_REPO=cle
  - PY=e ANGR_REPO=angr
  - PY=e ANGR_REPO=angr-platforms
  - PY=e ANGR_REPO=angr-doc
  - PY=e ANGR_REPO=angrop
  - PY=e ANGR_REPO=fuzzer
  - PY=e ANGR_REPO=driller
  - PY=p ANGR_REPO=colorguard
  - PY=e ANGR_REPO=fidget
  - PY=e ANGR_REPO=patcherex
  - PY=e ANGR_REPO=tracer NOSE_OPTIONS="--process-timeout=900"
<<<<<<< HEAD
  - PY=e ANGR_REPO=heaphopper
#  - PY=p ANGR_REPO=rex NOSE_OPTIONS="-x" NOSE_PROCESSES=1
=======
  - PY=p ANGR_REPO=rex
>>>>>>> b84f8254
install: ( curl https://raw.githubusercontent.com/angr/angr-dev/$TRAVIS_BRANCH/tests/travis-install.sh | grep -v 404 || curl https://raw.githubusercontent.com/angr/angr-dev/master/tests/travis-install.sh ) | bash
script: ~/angr-dev/tests/travis-test.sh<|MERGE_RESOLUTION|>--- conflicted
+++ resolved
@@ -12,11 +12,7 @@
   - PY=e ANGR_REPO=fidget
   - PY=e ANGR_REPO=patcherex
   - PY=e ANGR_REPO=tracer NOSE_OPTIONS="--process-timeout=900"
-<<<<<<< HEAD
+  - PY=p ANGR_REPO=rex
   - PY=e ANGR_REPO=heaphopper
-#  - PY=p ANGR_REPO=rex NOSE_OPTIONS="-x" NOSE_PROCESSES=1
-=======
-  - PY=p ANGR_REPO=rex
->>>>>>> b84f8254
 install: ( curl https://raw.githubusercontent.com/angr/angr-dev/$TRAVIS_BRANCH/tests/travis-install.sh | grep -v 404 || curl https://raw.githubusercontent.com/angr/angr-dev/master/tests/travis-install.sh ) | bash
 script: ~/angr-dev/tests/travis-test.sh